"""
Pytorch dataset classes to load sequence data

All dataset classes produce either one-hot encoded sequences of shape (4, L)
or sequence-label pairs of shape (4, L) and (T, L).
"""
import os
from typing import Callable, List, Optional, Sequence, Tuple, Union

import h5py
import numpy as np
import pandas as pd
import scipy
import tqdm
from einops import rearrange
from torch import Tensor
from torch.utils.data import Dataset

from grelu.data.augment import Augmenter, _split_overall_idx
from grelu.data.utils import _check_multiclass, _create_task_data
from grelu.sequence.format import (
    INDEX_TO_BASE_HASH,
    check_intervals,
    convert_input_type,
    get_input_type,
    indices_to_one_hot,
    strings_to_indices,
)
from grelu.sequence.mutate import mutate
from grelu.sequence.utils import dinuc_shuffle, get_lengths, resize
from grelu.utils import get_aggfunc, get_transform_func


class LabeledSeqDataset(Dataset):
    """
    A general Dataset class for DNA sequences and labels. All sequences and
    labels will be stored in memory.

    Args:
        seqs: DNA sequences as intervals, strings, indices or one-hot.
        labels: A numpy array of shape (B, T, L) containing the labels.
        tasks: A list of task names or a pandas dataframe containing task information.
            If a dataframe is supplied, the row indices should be the task names.
        seq_len: Uniform expected length (in base pairs) for output sequences
        genome: The name of the genome from which to read sequences. Only needed if
            genomic intervals are supplied.
        end: Which end of the sequence to resize if necessary. Supported values are "left",
            "right" and "both".
        rc: If True, sequences will be augmented by reverse complementation. If False,
            they will not be reverse complemented.
        max_seq_shift: Maximum number of bases to shift the sequence for augmentation. This
            is normally a small value (< 10). If 0, sequences will not be augmented by shifting.
        label_len: Uniform expected length (in base pairs) for output labels
        max_pair_shift: Maximum number of bases to shift both the sequence and label for
            augmentation. If 0, sequence and label pairs will not be augmented by shifting.
        label_aggfunc: Function to aggregate the labels over bin_size.
        bin_size: Number of bases to aggregate in the label. Only used if label_aggfunc is not None.
            If None, it will be taken as equal to label_len.
        min_label_clip: Minimum value for label
        max_label_clip: Maximum value for label
        label_transform_func: Function to transform label values.
        seed: Random seed for reproducibility
        augment_mode: "random" or "serial"
    """

    def __init__(
        self,
        seqs: Union[str, Sequence, pd.DataFrame, np.ndarray],
        labels: np.ndarray,
        tasks: Optional[Union[Sequence, pd.DataFrame]] = None,
        seq_len: Optional[int] = None,
        genome: Optional[str] = None,
        end: str = "both",
        rc: bool = False,
        max_seq_shift: int = 0,
        label_len: Optional[int] = None,
        max_pair_shift: int = 0,
        label_aggfunc: Optional[Union[str, Callable]] = None,
        bin_size: Optional[int] = None,
        min_label_clip: Optional[int] = None,
        max_label_clip: Optional[int] = None,
        label_transform_func: Optional[Union[str, Callable]] = None,
        seed: Optional[int] = None,
        augment_mode: str = "serial",
    ):
        super().__init__()

        from grelu.transforms.label_transforms import LabelTransform

        # Save params
        self.end = end
        self.genome = genome

        # Label transformation params
        self.min_label_clip = min_label_clip
        self.max_label_clip = max_label_clip
        self.label_transform_func = get_transform_func(label_transform_func)

        # Calculate sequence and label length
        self.seq_len = seq_len or max(get_lengths(seqs))
        self.label_len = label_len or self.seq_len

        # Calculate bin size
        if (bin_size) is None and (label_aggfunc is not None):
            bin_size = self.label_len
        self.label_aggfunc = get_aggfunc(label_aggfunc)
        self.bin_size = bin_size

        # Save augmentation params
        self.rc = rc
        self.max_seq_shift = max_seq_shift
        self.max_pair_shift = max_pair_shift
        self.padded_seq_len = (
            self.seq_len + (2 * self.max_seq_shift) + (2 * self.max_pair_shift)
        )
        self.padded_label_len = self.label_len + (2 * self.max_pair_shift)

        # Ingest sequences
        self._load_seqs(seqs)
        self.n_seqs = len(self.seqs)

        # Ingest tasks
        self._load_tasks(tasks)
        self.n_tasks = len(self.tasks)

        # Ingest labels
        self._load_labels(labels)

        # Create label transformer
        self.label_transform = LabelTransform(
            min_clip=self.min_label_clip,
            max_clip=self.max_label_clip,
            transform_func=self.label_transform_func,
        )

        # Create augmenter
        self.augmenter = Augmenter(
            rc=self.rc,
            max_seq_shift=self.max_seq_shift,
            max_pair_shift=self.max_pair_shift,
            seq_len=self.seq_len,
            label_len=self.label_len,
            seed=seed,
            mode=augment_mode,
        )
        self.n_augmented = len(self.augmenter)
        self.n_alleles = 1

        # Set mode
        self.predict = False

    def _load_seqs(self, seqs: Union[str, Sequence, pd.DataFrame, np.ndarray]) -> None:
        seqs = resize(seqs, seq_len=self.padded_seq_len, end=self.end)

        if get_input_type(seqs) == "intervals":
            self.intervals = seqs
            self.chroms = list(set(self.intervals.chrom))
        else:
            self.intervals = None
            self.chroms = None

        self.seqs = convert_input_type(seqs, "indices", genome=self.genome)

    def _load_tasks(self, tasks: Union[pd.DataFrame, List]) -> None:
        if isinstance(tasks, List):
            tasks = _create_task_data(tasks)
        self.tasks = tasks

    def _load_labels(self, labels: np.ndarray) -> None:
        self.labels = labels

    def __len__(self) -> int:
        return self.n_seqs * self.n_augmented

    def get_labels(self) -> np.ndarray:
        """
        Return the labels as a numpy array of shape (B, T, L). This does not
        account for data augmentation.
        """
        labels = self.labels

        # Aggregate label
        if self.label_aggfunc is not None:
            labels = rearrange(
                labels,
                "batch task (length bin_size) -> batch task length bin_size",
                bin_size=self.bin_size,
            )
            labels = self.label_aggfunc(labels, axis=-1)

        # Transform label
        labels = self.label_transform(labels)

        return labels

    def __getitem__(self, idx: int) -> Union[Tensor, Tuple[Tensor, Tensor]]:
        # Get sequence and augmentation indices
        seq_idx, augment_idx = _split_overall_idx(idx, (self.n_seqs, self.n_augmented))

        # Get current sequence and label
        seq = self.seqs[seq_idx]
        label = self.labels[seq_idx]

        # Augment
        seq, label = self.augmenter(seq=seq, label=label, idx=augment_idx)

        # One-hot encode
        seq = indices_to_one_hot(seq)

        # If using in prediction, return only the sequence
        if self.predict:
            return seq

        # Otherwise, return the sequence/label pair
        else:
            # Aggregate label
            if self.label_aggfunc is not None:
                label = rearrange(label, "t (l b) -> t l b", b=self.bin_size)
                label = self.label_aggfunc(label, axis=-1)

            # Transform label
            if self.label_transform is not None:
                label = self.label_transform(label)

            return seq, Tensor(label)


class DFSeqDataset(LabeledSeqDataset):
    """
    LabeledSeqDataset derived class for a dataframe containing sequences
    (or genomic intervals) and labels.

    Args:
        df: DataFrame containing either DNA sequences in the first column or genomic
            intervals in the first 3 columns. All remaining columns are assumed to be labels.
        tasks: A list of task names or a pandas dataframe containing task information.
            If a dataframe is supplied, the row indices should be the task names.
        seq_len: Uniform expected length (in base pairs) for output sequences
        genome: The name of the genome from which to read sequences. Only needed if
            genomic intervals are supplied.
        end: Which end of the sequence to resize if necessary. Supported values are "left",
            "right" and "both".
        rc: If True, sequences will be augmented by reverse complementation. If False,
            they will not be reverse complemented.
        max_seq_shift: Maximum number of bases to shift the sequence for augmentation.
            This is normally a small value (< 10). If 0, sequences will not be augmented by shifting.
    """

    def __init__(
        self,
        df: pd.DataFrame,
        tasks: Optional[pd.DataFrame] = None,
        seq_len: Optional[int] = None,
        genome: Optional[str] = None,
        end: str = "both",
        rc: bool = False,
        max_seq_shift: int = 0,
        seed: Optional[int] = None,
        augment_mode: str = "serial",
    ) -> None:
        # Separate the sequences and labels
        if check_intervals(df):
            print(f"Sequences will be extracted from columns {df.columns[:3].tolist()}")
            seqs = df.iloc[:, :3]
            labels = df.iloc[:, 3:]
        else:
            print(f"Sequences will be extracted from columns {df.columns[:1].tolist()}")
            seqs = df.iloc[:, 0].tolist()
            labels = df.iloc[:, 1:]

        # Format task metadata
        if _check_multiclass(labels):
            print(
                "Labels are being treated as class names for multiclass classification."
            )
            labels = pd.get_dummies(labels, prefix="", prefix_sep="")
        tasks = tasks or labels.columns.tolist()

        # Format the label
        labels = np.expand_dims(labels.values.astype(np.float32), 2)

        super().__init__(
            seqs,
            labels,
            tasks,
            seq_len=seq_len,
            genome=genome,
            end=end,
            rc=rc,
            max_seq_shift=max_seq_shift,
            max_pair_shift=0,
            label_len=None,
            label_aggfunc=None,
            bin_size=1,
            seed=seed,
            augment_mode=augment_mode,
        )


class AnnDataSeqDataset(LabeledSeqDataset):
    """
    LabeledSeqDataset derived class for an AnnData object.

    Args:
        adata: AnnData object containing genomic intervals in .var
        label_key: If labels are stored in .varm, the key under which they are stored.
        seq_len: Uniform expected length (in base pairs) for output sequences
        genome: The name of the genome from which to read sequences. Only
            needed if genomic intervals are supplied.
        end: Which end of the sequence to resize if necessary. Supported values are "left",
            "right" and "both".
        rc: If True, sequences will be augmented by reverse complementation. If
            False, they will not be reverse complemented.
        max_seq_shift: Maximum number of bases to shift the sequence for augmentation.
            This is normally a small value (< 10). If 0, sequences will not be augmented by shifting.
    """

    def __init__(
        self,
        adata,
        label_key: Optional[str] = None,
        seq_len: Optional[int] = None,
        genome: Optional[str] = None,
        end: str = "both",
        rc: bool = False,
        max_seq_shift: int = 0,
        seed: Optional[int] = None,
        augment_mode: str = "serial",
    ) -> None:
        adata._sanitize()

        # Get the labels
        if label_key is None:
            if scipy.sparse.issparse(adata.X):
                labels = adata.X.toarray().T
            else:
                labels = adata.X.T

        elif label_key in adata.varm_keys():
            labels = adata.varm[label_key]

        else:
            raise Exception("label key not found in adata.varm")

        # Format labels
        labels = np.expand_dims(labels.astype(np.float32), 2)

        super().__init__(
            seqs=adata.var,
            labels=labels,
            tasks=adata.obs,
            seq_len=seq_len,
            genome=genome,
            end=end,
            rc=rc,
            max_seq_shift=max_seq_shift,
            max_pair_shift=0,
            label_len=None,
            label_aggfunc=None,
            bin_size=1,
            seed=seed,
            augment_mode=augment_mode,
        )


class BigWigSeqDataset(LabeledSeqDataset):
    """
    LabeledSeqDataset derived class for genomic intervals and BigWig files.
    Labels are read into memory.

    Args:
        intervals: A Pandas dataframe containing genomic intervals
        bw_files: List of bigWig files
        tasks: A list of task names or a pandas dataframe containing task information.
            If a dataframe is supplied, the row indices should be the task names.
        seq_len: Uniform expected length (in base pairs) for output sequences
        genome: The name of the genome from which to read sequences. Only needed if
            genomic intervals are supplied.
        end: Which end of the sequence to resize. Supported values are "left", "right"
            and "both".
        rc: If True, sequences will be augmented by reverse complementation. If False,
            they will not be reverse complemented.
        max_seq_shift: Maximum number of bases to shift the sequence for augmentation.
            This is normally a small value (< 10). If 0, sequences will not be augmented by shifting.
        max_pair_shift: Maximum number of bases to shift both the sequence and label for
            augmentation. If 0, sequence and label pairs will not be augmented by shifting.
        label_aggfunc: Function to aggregate the labels over bin_size.
        bin_size: Number of bases to aggregate in the label.
        min_label_clip: Minimum value for label
        max_label_clip: Maximum value for label
        label_transform_func: Function to transform label values.
    """

    def __init__(
        self,
        intervals: pd.DataFrame,
        bw_files: Union[str, List[str]],
        tasks: Optional[Union[List[str], pd.DataFrame]] = None,
        seq_len: Optional[int] = None,
        genome: Optional[str] = None,
        end: str = "both",
        rc: bool = False,
        max_seq_shift: int = 0,
        label_len: Optional[int] = None,
        max_pair_shift: int = 0,
        label_aggfunc: Optional[Union[str, Callable]] = np.sum,
        bin_size: Optional[int] = None,
        min_label_clip: Optional[int] = None,
        max_label_clip: Optional[int] = None,
        label_transform_func: Optional[Union[str, Callable]] = None,
        seed: Optional[int] = None,
        augment_mode: str = "serial",
    ) -> None:
        # Format task data
        tasks = tasks or [os.path.splitext(os.path.basename(f))[0] for f in bw_files]

        super().__init__(
            seqs=intervals,
            labels=bw_files,
            tasks=tasks,
            seq_len=seq_len,
            genome=genome,
            end=end,
            rc=rc,
            max_seq_shift=max_seq_shift,
            max_pair_shift=max_pair_shift,
            label_len=label_len,
            label_aggfunc=label_aggfunc,
            bin_size=bin_size,
            min_label_clip=min_label_clip,
            max_label_clip=max_label_clip,
            label_transform_func=label_transform_func,
            seed=seed,
            augment_mode=augment_mode,
        )

    def _load_labels(self, bw_files: Union[str, List[str]]) -> None:
        """
        Load the labels from the provided bigWig files.
        """
        from grelu.io.bigwig import read_bigwig

        intervals = resize(
            self.intervals, self.padded_label_len, input_type="intervals"
        )
        self.labels = read_bigwig(intervals, bw_files, aggfunc=None)


class SeqDataset(Dataset):
    """
    Dataset to cycle through unlabeled sequences for inference. All sequences
    are stored in memory.

    Args:
        seqs: DNA sequences
        seq_len: Uniform expected length (in base pairs) for output sequences
        genome: The name of the genome from which to read sequences. Only needed if
            genomic intervals are supplied.
        end: Which end of the sequence to resize if necessary. Supported values are "left",
            "right" and "both".
        rc: If True, sequences will be augmented by reverse complementation. If
            False, they will not be reverse complemented.
        max_seq_shift: Maximum number of bases to shift the sequence for augmentation.
            This is normally a small value (< 10). If 0, sequences will not be
            augmented by shifting.
    """

    def __init__(
        self,
        seqs: Union[str, Sequence, pd.DataFrame, np.ndarray],
        seq_len: Optional[int] = None,
        genome: Optional[str] = None,
        end: str = "both",
        rc: bool = False,
        max_seq_shift: int = 0,
        seed: Optional[int] = None,
        augment_mode: str = "serial",
    ) -> None:
        super().__init__()

        # Save params
        self.end = end
        self.genome = genome

        # Calculate sequence length and augmentation
        self.seq_len = seq_len or max(get_lengths(seqs))

        # Save augmentation params
        self.rc = rc
        self.max_seq_shift = max_seq_shift

        # Ingest sequences
        self._load_seqs(seqs)
        self.n_seqs = self.seqs.shape[0]

        # Crete augmenter
        self.augmenter = Augmenter(
            rc=self.rc,
            max_seq_shift=self.max_seq_shift,
            seq_len=self.seq_len,
            seed=seed,
            mode=augment_mode,
        )
        self.n_augmented = len(self.augmenter)
        self.n_alleles = 1

    def _load_seqs(self, seqs: Union[str, Sequence, pd.DataFrame, np.ndarray]) -> None:
        padded_seq_len = self.seq_len + (2 * self.max_seq_shift)
        seqs = resize(seqs, seq_len=padded_seq_len, end=self.end)
        if get_input_type(seqs) == "intervals":
            self.intervals = seqs
            self.chroms = np.unique(seqs.chrom)
        self.seqs = convert_input_type(seqs, "indices", genome=self.genome)

    def __len__(self) -> int:
        return self.n_seqs * self.n_augmented

    def __getitem__(self, idx: int) -> Tensor:
        # Get sequence and augmentation indices
        seq_idx, augment_idx = _split_overall_idx(idx, (self.n_seqs, self.n_augmented))
        # Extract sequence
        seq = self.seqs[seq_idx]
        # Augment sequence
        seq = self.augmenter(seq=seq, idx=augment_idx)
        # One-hot encode
        return indices_to_one_hot(seq)


class VariantDataset(Dataset):
    """
    Dataset class to perform inference on sequence variants.

    Args:
        variants: pd.DataFrame with columns "chrom", "pos", "ref", "alt".
        seq_len: Uniform expected length (in base pairs) for output sequences
        genome: The name of the genome from which to read sequences.
        rc: If True, sequences will be augmented by reverse complementation. If
            False, they will not be reverse complemented.
        max_seq_shift: Maximum number of bases to shift the sequence for augmentation.
            This is normally a small value (< 10). If 0, sequences will not
            be augmented by shifting.
        frac_mutation: Fraction of bases to randomly mutate for data augmentation.
        protect: A list of positions to protect from mutation.
        n_mutated_seqs: Number of mutated sequences to generate from each input
            sequence for data augmentation.
    """

    def __init__(
        self,
        variants: pd.DataFrame,
        seq_len: int,
        genome: Optional[str] = None,
        rc: bool = False,
        max_seq_shift: int = 0,
        frac_mutation: float = 0.0,
        n_mutated_seqs: int = 1,
        protect: Optional[List[int]] = None,
        seed: Optional[int] = None,
        augment_mode: str = "serial",
    ) -> None:
        # Save params
        self.genome = genome
        self.seq_len = seq_len

        # Save augmentation params
        self.rc = rc
        self.max_seq_shift = max_seq_shift
        self.frac_mutated_bases = frac_mutation
        self.n_mutated_bases = int(self.frac_mutated_bases * self.seq_len)
        self.n_mutated_seqs = n_mutated_seqs

        # Ingest alleles
        self._load_alleles(variants)
        self.n_alleles = 2

        # Ingest sequences
        self._load_seqs(variants)
        self.n_seqs = self.seqs.shape[0]

        # Protect central positions for mutation
        if protect is None:
            self.protect = [seq_len // 2]
        else:
            self.protect = protect

        # Create augmenter
        self.augmenter = Augmenter(
            rc=self.rc,
            max_seq_shift=self.max_seq_shift,
            n_mutated_seqs=self.n_mutated_seqs,
            n_mutated_bases=self.n_mutated_bases,
            protect=self.protect,
            seq_len=self.seq_len,
            seed=seed,
            mode=augment_mode,
        )
        self.n_augmented = len(self.augmenter)

    def _load_alleles(self, variants: pd.DataFrame) -> None:
        self.ref = strings_to_indices(variants.ref.tolist())
        self.alt = strings_to_indices(variants.alt.tolist())

    def _load_seqs(self, variants: pd.DataFrame) -> None:
        from grelu.variant import variants_to_intervals

        self.padded_seq_len = self.seq_len + (2 * self.max_seq_shift)
        self.intervals = variants_to_intervals(variants, seq_len=self.padded_seq_len)
        self.seqs = convert_input_type(self.intervals, "indices", genome=self.genome)

    def __len__(self) -> int:
        return self.n_seqs * self.n_augmented * 2

    def __getitem__(self, idx: int) -> Tensor:
        # Get indices
        seq_idx, augment_idx, allele_idx = _split_overall_idx(
            idx, (self.n_seqs, self.n_augmented, self.n_alleles)
        )

        # Extract current sequence and alleles
        seq = self.seqs[seq_idx]

        # Insert the allele
        if allele_idx:
            alt = self.alt[seq_idx]
            seq = mutate(seq, alt, input_type="indices")
        else:
            ref = self.ref[seq_idx]
            seq = mutate(seq, ref, input_type="indices")

        # Augment current sequence
        seq = self.augmenter(seq=seq, idx=augment_idx)

        # One-hot encode
        return indices_to_one_hot(seq)


class VariantMarginalizeDataset(Dataset):
    """
    Dataset to marginalize the effect of given variants
    across shuffled background sequences. All sequences are stored
    in memory.

    Args:
        variants: A dataframe of sequence variants
        genome: The name of the genome from which to read sequences. Only used if genomic
            intervals are supplied.
        seed: Seed for random number generator
        rc: If True, sequences will be augmented by reverse complementation. If
            False, they will not be reverse complemented.
        max_seq_shift: Maximum number of bases to shift the sequence for augmentation.
            This is normally a small value (< 10). If 0, sequences will not
            be augmented by shifting.
        n_shuffles: Number of times to shuffle each background sequence to
            generate a background distribution.
    """

    def __init__(
        self,
        variants: pd.DataFrame,
        genome: str,
        seq_len: int,
        seed: Optional[int] = None,
        rc: bool = False,
        max_seq_shift: int = 0,
        n_shuffles: int = 100,
    ) -> None:
        super().__init__()

        # Save params
        self.genome = genome
        self.seed = seed
        self.seq_len = seq_len

        # Save augmentation params
        self.rc = False
        self.max_seq_shift = 0

        # Save background params
        self.n_shuffles = n_shuffles

        # Ingest alleles
        self._load_alleles(variants)

        # Create augmenter
        self.augmenter = Augmenter(
            rc=self.rc,
            max_seq_shift=self.max_seq_shift,
            seq_len=self.seq_len,
            seed=self.seed,
            mode="serial",
        )
        self.n_augmented = self.n_shuffles * len(self.augmenter)

        # Ingest background sequences
        self._load_seqs(variants)
        self.bg = None
        self.curr_seq_idx = None

    def _load_alleles(self, variants: pd.DataFrame) -> None:
        """
        Load the alleles to substitute into the background
        """
        self.ref = strings_to_indices(variants.ref.tolist())
        self.alt = strings_to_indices(variants.alt.tolist())
        self.n_alleles = 2

    def _load_seqs(self, variants: pd.DataFrame) -> None:
        """
        Load sequences surrounding the variant position
        """
        from grelu.variant import variants_to_intervals

        self.padded_seq_len = self.seq_len + (2 * self.max_seq_shift)
        self.intervals = variants_to_intervals(variants, seq_len=self.padded_seq_len)
        self.seqs = convert_input_type(self.intervals, "indices", genome=self.genome)
        self.n_seqs = self.seqs.shape[0]

    def __update__(self, idx: int) -> None:
        """
        Update the current background
        """
        if self.curr_seq_idx != idx:
            self.curr_seq_idx = idx
            self.bg = dinuc_shuffle(
                seqs=self.seqs[idx],
                n_shuffles=self.n_shuffles,
                input_type="indices",
                seed=self.seed,
            )

    def __len__(self) -> int:
        return self.n_seqs * self.n_augmented * self.n_alleles

    def __getitem__(self, idx: int) -> Tensor:
        # Get indices
        seq_idx, shuf_idx, augment_idx, allele_idx = _split_overall_idx(
            idx, (self.n_seqs, self.n_shuffles, len(self.augmenter), self.n_alleles)
        )

        # Update the current sequence
        self.__update__(seq_idx)

        # Choose the current background
        seq = self.bg[shuf_idx]

        # Insert allele
        if allele_idx:
            alt = self.alt[seq_idx]
            seq = mutate(seq, allele=alt, input_type="indices")
        else:
            ref = self.ref[seq_idx]
            seq = mutate(seq, allele=ref, input_type="indices")

        # Augment
        seq = self.augmenter(seq=seq, idx=augment_idx)

        # One-hot encode
        return indices_to_one_hot(seq)


class PatternMarginalizeDataset(Dataset):
    """
    Dataset to marginalize the effect of given sequence patterns
    across shuffled background sequences. All sequences are stored in memory.

    Args:
        seqs: DNA sequences as intervals, strings, integer encoded or one-hot encoded.
        patterns: List of alleles or motif sequences to insert into the background sequences.
        n_shuffles: Number of times to shuffle each background sequence to
            generate a background distribution.
        genome: The name of the genome from which to read sequences. Only used if genomic
            intervals are supplied.
        seed: Seed for random number generator
        rc: If True, sequences will be augmented by reverse complementation. If
            False, they will not be reverse complemented.
    """

    def __init__(
        self,
        seqs: Union[List[str], pd.DataFrame, np.ndarray],
        patterns: List[str],
        genome: Optional[str] = None,
        seq_len: Optional[int] = None,
        seed: Optional[int] = None,
        rc: bool = False,
        n_shuffles: int = 1,
    ) -> None:
        super().__init__()

        # Save params
        self.genome = genome
        self.seed = seed
        self.seq_len = seq_len

        # Save augmentation params
        self.rc = rc

        # Save shuffling params
        self.n_shuffles = n_shuffles

        # Ingest alleles
        self._load_alleles(patterns)

        # Load background sequences
        self._load_seqs(seqs)

        # Create augmenter
        self.augmenter = Augmenter(
            rc=self.rc,
            seq_len=self.seq_len,
            seed=self.seed,
            mode="serial",
        )
        self.n_augmented = self.n_shuffles * len(self.augmenter)

        # Initial state
        self.bg = None
        self.curr_seq_idx = None

    def _load_alleles(self, patterns: List[str]) -> None:
        self.alleles = strings_to_indices(patterns, add_batch_axis=True)
        self.n_alleles = len(self.alleles) + 1

    def _load_seqs(self, seqs: Union[pd.DataFrame, List[str], np.ndarray]) -> None:
        """
        Make the background sequences
        """
        self.n_seqs = len(seqs)
        self.seqs = convert_input_type(seqs, "indices", genome=self.genome)

    def __update__(self, idx: int) -> None:
        """
        Update the current background
        """
        if self.curr_seq_idx != idx:
            self.curr_seq_idx = idx
            self.bg = dinuc_shuffle(
                seqs=self.seqs[idx],
                n_shuffles=self.n_shuffles,
                input_type="indices",
                seed=self.seed,
            )

    def __len__(self) -> int:
        return self.n_seqs * self.n_augmented * self.n_alleles

    def __getitem__(self, idx: int) -> Tensor:
        # Get indices
        seq_idx, shuf_idx, augment_idx, allele_idx = _split_overall_idx(
            idx, (self.n_seqs, self.n_shuffles, len(self.augmenter), self.n_alleles)
        )

        # Update the current sequence
        self.__update__(seq_idx)

        # Choose the current background
        seq = self.bg[shuf_idx]

        # Insert pattern
        if allele_idx > 0:
            seq = mutate(seq, allele=self.alleles[allele_idx - 1], input_type="indices")

        # Augment
        seq = self.augmenter(seq=seq, idx=augment_idx)

        # One-hot encode
        return indices_to_one_hot(seq)


class ISMDataset(Dataset):
    """
    Dataset to perform In silico mutagenesis (ISM)

    Args:
        seqs: DNA sequences as intervals, strings, indices or one-hot.
        genome: The name of the genome from which to read sequences. This
            is only needed if genomic intervals are supplied in `seqs`.
        drop_ref: If True, the base that already exists at each position
            will not be included in the returned sequences.
        positions: List of positions to mutate. If None, all positions
            will be mutated.
    """

    def __init__(
        self,
        seqs: Union[str, Sequence, pd.DataFrame, np.ndarray],
        genome: Optional[str] = None,
        drop_ref: bool = False,
        positions: Optional[List[int]] = None,
    ) -> None:
        super().__init__()

        # Save params
        self.positions = positions
        self.genome = genome
        self.drop_ref = drop_ref
        self.n_alleles = 3 if drop_ref else 4

        # Ingest sequences
        self._load_seqs(seqs)
        self.n_seqs = self.seqs.shape[0]
        self.seq_len = self.seqs.shape[1]
        self.n_augmented = (
            self.seq_len if self.positions is None else len(self.positions)
        )

    def _load_seqs(self, seqs) -> None:
        self.seqs = convert_input_type(seqs, "indices", genome=self.genome)
        if self.seqs.ndim == 1:
            self.seqs = np.expand_dims(self.seqs, 0)

    def __len__(self) -> int:
        return self.n_seqs * self.n_augmented * self.n_alleles

    def __getitem__(self, idx: int, return_compressed=False) -> Tensor:
        # Get indices
        seq_idx, pos_idx, base_idx = _split_overall_idx(
            idx, (self.n_seqs, self.n_augmented, self.n_alleles)
        )

        # Extract current sequence
        seq = self.seqs[seq_idx]

        # Get position
        pos_idx = pos_idx if self.positions is None else self.positions[pos_idx]

        # Get allele
        if (self.drop_ref) and (base_idx >= seq[pos_idx]):
            base_idx += 1

        if return_compressed:
            return pos_idx, INDEX_TO_BASE_HASH[base_idx]

        else:
            # Mutate base
            seq = mutate(seq, allele=base_idx, pos=pos_idx, input_type="indices")

            # One-hot encode
            return indices_to_one_hot(seq)


class MotifScanDataset(Dataset):
    """
    Dataset to perform in silico motif scanning by inserting a motif
    at each position of a sequence.

    Args:
        seqs: Background DNA sequences as intervals, strings, integer encoded or one-hot encoded.
        motifs: A list of subsequences to insert into the background sequences.
        genome: The name of the genome from which to read sequences. This
            is only needed if genomic intervals are supplied in `seqs`.
        positions: List of positions at which to insert the motif. If None, all positions
            will be mutated.
    """

    def __init__(
        self,
        seqs: Union[str, Sequence, pd.DataFrame, np.ndarray],
        motifs: List[str],
        genome: Optional[str] = None,
        positions: Optional[List[int]] = None,
    ) -> None:
        super().__init__()

        # Save params
        self.positions = positions
        self.genome = genome

        # Motifs
        self.motifs = motifs
        self.max_motif_len = max(get_lengths(self.motifs))
        self.n_alleles = len(self.motifs)

        # Ingest sequences
        self._load_seqs(seqs)
        self.n_seqs = self.seqs.shape[0]
        self.seq_len = self.seqs.shape[1]

        # Mutation
        self.n_augmented = (
            self.seq_len - self.max_motif_len + 1
            if self.positions is None
            else len(self.positions)
        )

    def _load_seqs(self, seqs):
        self.seqs = convert_input_type(seqs, "indices", genome=self.genome)
        if self.seqs.ndim == 1:
            self.seqs = np.expand_dims(self.seqs, 0)

    def __len__(self) -> int:
        return self.n_seqs * self.n_augmented * self.n_alleles

    def __getitem__(self, idx: int, return_compressed=False) -> Tensor:
        # Get indices
        seq_idx, pos_idx, motif_idx = _split_overall_idx(
            idx, (self.n_seqs, self.n_augmented, self.n_alleles)
        )

        # Extract current sequence and motif
        seq = self.seqs[seq_idx]

        # Get position
        pos_idx = pos_idx if self.positions is None else self.positions[pos_idx]

        if return_compressed:
            return pos_idx, motif_idx

        else:
            # Mutate base
            motif = strings_to_indices(self.motifs[motif_idx])
            seq = mutate(seq, allele=motif, pos=pos_idx, input_type="indices")

            # One-hot encode
            return indices_to_one_hot(seq)


class HDF5Dataset(DFSeqDataset):
    def __init__(
        self,
        seqs: pd.DataFrame,
        labels: np.ndarray,
        genome: str,
        file: str,
        threads: int = 1,
        compression: int = 1,
        chunk_size: int = 1000,
        tasks: Optional[Union[Sequence, pd.DataFrame]] = None,
        seq_len: Optional[int] = None,
        end: str = "both",
        rc: bool = False,
        max_seq_shift: int = 0,
        seed: Optional[int] = None,
        augment_mode: str = "serial",
    ):
        super().__init__(
            seqs=seqs,
            labels=labels,
            genome=genome,
            tasks=tasks,
            seq_len=seq_len,
            end=end,
            rc=rc,
            max_seq_shift=max_seq_shift,
            seed=seed,
            augment_mode=augment_mode,
        )
        self.file = file
        self.threads = threads
        self.compression = compression
        self.chunk_size = chunk_size

        self.open()
        self.write()

        def _load_seqs(
            self, seqs: Union[str, Sequence, pd.DataFrame, np.ndarray]
        ) -> None:
            self.intervals = resize(seqs, seq_len=self.padded_seq_len, end=self.end)
            self.chroms = list(set(self.intervals.chrom))

        def write(self):
            with h5py.File(self.file, "w") as f:
                f.create_dataset(
                    "sequences",
                    shape=(self.n_seqs, self.padded_seq_len),
                    dtype=np.int8,
                    chunks=(self.chunk_size, self.padded_seq_len),
                    compression="gzip",
                    compression_opts=self.compression,
                )
                f.create_dataset(
                    "labels",
                    shape=self.labels.shape,
                    dtype=np.float32,
                    chunks=(
                        self.chunk_size,
                        self.n_tasks,
                        1,
                    ),
                    compression="gzip",
                    compression_opts=self.compression,
                )

                for i in tqdm.tqdm(range(0, self.n_seqs, self.chunk_size)):
                    chunk_start = i
                    chunk_end = min(i + self.chunk_size, self.n_seqs)
                    chunk_seqs = convert_input_type(
                        self.intervals.iloc[chunk_start:chunk_end],
                        "indices",
                        genome=self.genome,
                    )
                    f["sequences"][chunk_start:chunk_end] = chunk_seqs
                    f["labels"][chunk_start:chunk_end] = self.labels[
                        chunk_start:chunk_end
                    ]

        def open(self):
            self.dataset = h5py.File(self.h5_file, "r")
            self.seqs = self.dataset["sequences"]
            self.labels = self.dataset["labels"]

        def close(self):
            self.dataset.close()


class HDF5BigWigDataset(grelu.data.dataset.LabeledSeqDataset):
    def __init__(
        self,
        intervals: pd.DataFrame,
        bw_files: Union[str, List[str]],
        genome: str,
        file: str,
        label_len: Optional[int] = None,
        label_aggfunc: Optional[Union[str, Callable]] = np.sum,
        threads: int = 1,
        compression: int = 1,
        chunk_size: int = 4096,
        bin_size: Optional[int] = None,
        tasks: Optional[Union[Sequence, pd.DataFrame]] = None,
        seq_len: Optional[int] = None,
        end: str = "both",
        rc: bool = False,
        max_seq_shift: int = 0,
        seed: Optional[int] = None,
        augment_mode: str = "serial",
        stomp: bool = False,
    ):
        self.seqs = intervals
        self.file = file
        self.threads = threads
        self.compression = compression
        self.chunk_size = chunk_size
        self.tasks = tasks or [
            os.path.splitext(os.path.basename(f))[0] for f in bw_files
        ]
        self.n_seqs = intervals.shape[0]
        self.bw_files = bw_files  # Ensure bw_files are stored
        self.writing = True
        if os.path.exists(file):
            if stomp:
                os.remove(file)
            else:
                self.open()
            self.writing = False if not stomp else True

        super().__init__(
            seqs=intervals,
            labels=bw_files,  # Labels will be handled differently
            label_len=label_len,
            label_aggfunc=label_aggfunc,
            genome=genome,
            bin_size=bin_size,
            tasks=self.tasks,
            seq_len=seq_len,
            end=end,
            rc=rc,
            max_seq_shift=max_seq_shift,
            seed=seed,
            augment_mode=augment_mode,
        )
        if self.writing:
            self.write()  # Write the data first
            self.open()  # Then open the file to read the data

    def _load_seqs(self, seqs: Union[str, Sequence, pd.DataFrame, np.ndarray]) -> None:
        self.intervals = resize(seqs, seq_len=self.padded_seq_len, end=self.end)
        self.chroms = list(set(self.intervals.chrom))

    def _load_labels(self, bw_files) -> None:
        """
        Load the labels from the provided bigWig files in chunks and write them to the HDF5 file.
        Each bigWig file corresponds to a dataset in the HDF5 file.
        """

        intervals = resize(
            self.intervals, self.padded_label_len, input_type="intervals"
        )
<<<<<<< HEAD
        print('writing labels')

=======
        print("writing labels")
>>>>>>> 565f90d7
        # Create the labels dataset in the HDF5 file
        if self.writing:
            with h5py.File(self.file, "a") as f:
                f.create_dataset(
                    "labels",
                    shape=(self.n_seqs, len(bw_files), self.padded_label_len),
                    dtype=np.float32,
                    chunks=(self.chunk_size, len(bw_files), self.padded_label_len),
                    compression="gzip",
                    compression_opts=self.compression,
                )
<<<<<<< HEAD

                for i in tqdm(range(0, self.n_seqs, self.chunk_size*20)):
                    chunk_start = i
                    chunk_end = min(i + self.chunk_size*20, self.n_seqs)
                    bigwig_chunk = np.zeros((chunk_end - chunk_start, len(bw_files), self.padded_label_len))

                    for j, bw_file in enumerate(bw_files):
                        with pyBigWig.open(bw_file) as wig:
                            for k, region in enumerate(intervals.itertuples(index=False, name=None)):
                                if chunk_start <= k < chunk_end:
                                    try:
                                        chrom, start, end = region
                                        bigwig_values = wig.values(chrom, start, end)
                                        bigwig_chunk[k - chunk_start, j, :] = bigwig_values
                                    except:
                                        bigwig_chunk[k - chunk_start, j, :] = 0
                                        print(chrom,start,end)
                    f['labels'][chunk_start:chunk_end] = np.nan_to_num(bigwig_chunk)
=======
                for j, bw_file in tqdm(enumerate(bw_files)):
                    task_name = os.path.splitext(os.path.basename(bw_file))[0]
                    with pyBigWig.open(bw_file) as wig:
                        for i, region in enumerate(intervals.itertuples()):
                            chrom, start, end = region.chrom, region.start, region.end
                            bigwig_values = wig.values(chrom, start, end)
                            f["labels"][i, j, :] = bigwig_values
>>>>>>> 565f90d7

    def write(self):
        with h5py.File(self.file, "a") as f:
            f.create_dataset(
                "sequences",
                shape=(self.n_seqs, self.padded_seq_len),
                dtype=np.int8,
                chunks=(self.chunk_size, self.padded_seq_len),
                compression="gzip",
                compression_opts=self.compression,
            )

<<<<<<< HEAD
            print('writing sequences')
            for i in tqdm(range(0, self.n_seqs, self.chunk_size)):
                chunk_start = i
                chunk_end = min(i + self.chunk_size, self.n_seqs)
                converted = convert_input_type(
                    self.intervals.iloc[chunk_start:chunk_end, :], "indices", genome=self.genome
                )
                f['sequences'][chunk_start:chunk_end, :] = converted
    
=======
            print("writing sequences")
            converted = convert_input_type(
                self.intervals, "indices", genome=self.genome
            )
            for i in tqdm(range(converted.shape[0])):
                f["sequences"][i, :] = converted[i, :]

>>>>>>> 565f90d7
    def open(self):
        self.dataset = h5py.File(self.file, "r")
        self.seqs = self.dataset["sequences"]
        self.labels = self.dataset["labels"]

    def close(self):
        self.dataset.close()
<|MERGE_RESOLUTION|>--- conflicted
+++ resolved
@@ -1124,16 +1124,14 @@
         max_seq_shift: int = 0,
         seed: Optional[int] = None,
         augment_mode: str = "serial",
-        stomp: bool = False,
+        stomp: bool = False
     ):
         self.seqs = intervals
         self.file = file
         self.threads = threads
         self.compression = compression
         self.chunk_size = chunk_size
-        self.tasks = tasks or [
-            os.path.splitext(os.path.basename(f))[0] for f in bw_files
-        ]
+        self.tasks = tasks or [os.path.splitext(os.path.basename(f))[0] for f in bw_files]
         self.n_seqs = intervals.shape[0]
         self.bw_files = bw_files  # Ensure bw_files are stored
         self.writing = True
@@ -1143,7 +1141,7 @@
             else:
                 self.open()
             self.writing = False if not stomp else True
-
+        
         super().__init__(
             seqs=intervals,
             labels=bw_files,  # Labels will be handled differently
@@ -1161,7 +1159,7 @@
         )
         if self.writing:
             self.write()  # Write the data first
-            self.open()  # Then open the file to read the data
+            self.open()   # Then open the file to read the data
 
     def _load_seqs(self, seqs: Union[str, Sequence, pd.DataFrame, np.ndarray]) -> None:
         self.intervals = resize(seqs, seq_len=self.padded_seq_len, end=self.end)
@@ -1176,12 +1174,8 @@
         intervals = resize(
             self.intervals, self.padded_label_len, input_type="intervals"
         )
-<<<<<<< HEAD
         print('writing labels')
 
-=======
-        print("writing labels")
->>>>>>> 565f90d7
         # Create the labels dataset in the HDF5 file
         if self.writing:
             with h5py.File(self.file, "a") as f:
@@ -1193,7 +1187,6 @@
                     compression="gzip",
                     compression_opts=self.compression,
                 )
-<<<<<<< HEAD
 
                 for i in tqdm(range(0, self.n_seqs, self.chunk_size*20)):
                     chunk_start = i
@@ -1212,15 +1205,6 @@
                                         bigwig_chunk[k - chunk_start, j, :] = 0
                                         print(chrom,start,end)
                     f['labels'][chunk_start:chunk_end] = np.nan_to_num(bigwig_chunk)
-=======
-                for j, bw_file in tqdm(enumerate(bw_files)):
-                    task_name = os.path.splitext(os.path.basename(bw_file))[0]
-                    with pyBigWig.open(bw_file) as wig:
-                        for i, region in enumerate(intervals.itertuples()):
-                            chrom, start, end = region.chrom, region.start, region.end
-                            bigwig_values = wig.values(chrom, start, end)
-                            f["labels"][i, j, :] = bigwig_values
->>>>>>> 565f90d7
 
     def write(self):
         with h5py.File(self.file, "a") as f:
@@ -1233,7 +1217,6 @@
                 compression_opts=self.compression,
             )
 
-<<<<<<< HEAD
             print('writing sequences')
             for i in tqdm(range(0, self.n_seqs, self.chunk_size)):
                 chunk_start = i
@@ -1243,19 +1226,10 @@
                 )
                 f['sequences'][chunk_start:chunk_end, :] = converted
     
-=======
-            print("writing sequences")
-            converted = convert_input_type(
-                self.intervals, "indices", genome=self.genome
-            )
-            for i in tqdm(range(converted.shape[0])):
-                f["sequences"][i, :] = converted[i, :]
-
->>>>>>> 565f90d7
     def open(self):
         self.dataset = h5py.File(self.file, "r")
         self.seqs = self.dataset["sequences"]
         self.labels = self.dataset["labels"]
 
     def close(self):
-        self.dataset.close()
+        self.dataset.close()