--- conflicted
+++ resolved
@@ -573,13 +573,7 @@
 
     print("Filtering blacklist")
     if blacklist is not None:
-<<<<<<< HEAD
         matched_loci = filter_blacklist(data=matched_loci, genome=genome, blacklist=blacklist)
-=======
-        matched_loci = filter_blacklist(
-            data=matched_loci, gnome=gnome, blacklist=blacklist
-        )
->>>>>>> 09dfcd90
     return matched_loci
 
 
