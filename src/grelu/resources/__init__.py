import os
import importlib_resources
from tempfile import TemporaryDirectory
from pathlib import Path
from typing import Optional, List, Dict, Any

import wandb
from grelu.lightning import LightningModel

DEFAULT_WANDB_ENTITY = 'grelu'
DEFAULT_WANDB_HOST = 'https://api.wandb.ai'


def get_meme_file_path(meme_motif_db: str) -> str:
    """
    Return the path to a MEME file.

    Args:
        meme_motif_db: Path to a MEME file or the name of a MEME file included with gReLU.
            Current name options are "jaspar" and "consensus".

    Returns:
        Path to the specified MEME file.
    """
    if meme_motif_db == "jaspar":
        meme_motif_db = (
            importlib_resources.files("grelu")
            / "resources"
            / "meme"
            / "JASPAR2022_CORE_non-redundant_pfms_meme.txt"
        )
    elif meme_motif_db == "consensus":
        meme_motif_db = (
            importlib_resources.files("grelu")
            / "resources"
            / "meme"
            / "jvierstra_consensus_pwms.meme"
        )
    if os.path.isfile(meme_motif_db):
        return str(meme_motif_db)
    else:
        raise Exception(f"{meme_motif_db} is not a valid file.")


def get_blacklist_file(genome: str) -> str:
    """
    Return the path to a blacklist file

    Args:
        genome: Name of a genome whose blacklist file is included with gReLU.
            Current name options are "hg19", "hg38" and "mm10".

    Returns:
        Path to the specified blacklist file.
    """
    blacklist = (
        importlib_resources.files("grelu")
        / "resources"
        / "blacklists"
        / "encode"
        / f"{genome}-blacklist.v2.bed"
    )
    assert blacklist.exists()
    return str(blacklist)


def _check_wandb(host:str=DEFAULT_WANDB_HOST) -> None:
    """
    Check that the user is logged into Weights and Biases

    Args:
        host: URL of the Weights & Biases host
    """
    assert wandb.login(host=host, anonymous="allow"), f'Weights & Biases (wandb) is not configured, see {host}/authorize'


def projects(host: str=DEFAULT_WANDB_HOST) -> List[str]:
    """
    List all projects in the model zoo

    Args:
        host: URL of the Weights & Biases host

    Returns:
        List of project names
    """
    _check_wandb(host=host)
    
    api = wandb.Api()
    projects = api.projects(DEFAULT_WANDB_ENTITY)
    return [p.name for p in projects]


def artifacts(project: str, host: str=DEFAULT_WANDB_HOST, type_is: Optional[str]=None, type_contains: Optional[str]=None) -> List[str]:
    """
    List all artifacts associated with a project in the model zoo
    
    Args:
        project: Name of the project to search
        host: URL of the Weights & Biases host
        type_is: Return only artifacts with this type
        type_contains: Return only artifacts whose type contains this string

    Returns:
        List of artifact names
    """
    _check_wandb(host)
    project_path = f'{DEFAULT_WANDB_ENTITY}/{project}'
    
    api = wandb.Api()
    if type_is is not None:
        types = [x.name for x in api.artifact_types(project_path) if type_is == x.name]
    elif type_contains is not None:
        types = [x.name for x in api.artifact_types(project_path) if type_contains in x.name]
    else:
        types = [x.name for x in api.artifact_types(project_path)]

    assert len(types) > 0, 'Artifact not found'

    coll = [api.artifact_type(art_type, project_path) for art_type in types]
    arts = [art.name for arts in coll for art in arts.collections()]
    return arts


def models(project:str, host:str=DEFAULT_WANDB_HOST) -> List[str]:
    """
    List all models associated with a project in the model zoo

    Args:
        project: Name of the project to search
        host: URL of the Weights & Biases host

    Returns:
        List of model names
    """
    return artifacts(project, host=host, type_contains='model')


def datasets(project:str, host:str=DEFAULT_WANDB_HOST) -> List[str]:
    """
    List all datasets associated with a project in the model zoo

    Args:
        project: Name of the project to search
        host: URL of the Weights & Biases host

    Returns:
        List of dataset names
    """
    return artifacts(project, host=host, type_contains='dataset')


def runs(project:str, host:str=DEFAULT_WANDB_HOST, field:str='id', filters: Optional[Dict[str, Any]]=None) -> List[str]:
    """
    List attributes of all runs associated with a project in the model zoo

    Args:
        project: Name of the project to search
        host: URL of the Weights & Biases host
        field: Field to return from the run metadata
        filters: Dictionary of filters to pass to `api.runs`

    Returns:
        List of run attributes
    """
    _check_wandb(host=host)
    project_path = f'{DEFAULT_WANDB_ENTITY}/{project}'
    
    api = wandb.Api()
    return [getattr(run, field) for run in api.runs(project_path, filters=filters)]


def get_artifact(name:str, project:str, host:str=DEFAULT_WANDB_HOST, alias:str='latest'):
    """
    Retrieve an artifact associated with a project in the model zoo

    Args:
        name: Name of the artifact
        project: Name of the project containing the artifact
        host: URL of the Weights & Biases host
        alias: Alias of the artifact

    Returns:
        The specific artifact
    """
    _check_wandb(host=host)
    project_path = f'{DEFAULT_WANDB_ENTITY}/{project}'
    
    api = wandb.Api()    
    return api.artifact(f'{project_path}/{name}:{alias}')


def get_dataset_by_model(model_name:str, project:str, host:str=DEFAULT_WANDB_HOST, alias:str='latest') -> List[str]:
    """
    List all datasets associated with a model in the model zoo

    Args:
        model_name: Name of the model
        project: Name of the project containing the model
        host: URL of the Weights & Biases host
        alias: Alias of the model artifact

    Returns:
        A list containing the names of all datasets linked to the model
    """
    art = get_artifact(model_name, project, host=host, alias=alias)
    run = art.logged_by()
    return [x.name for x in run.used_artifacts()]


def get_model_by_dataset(dataset_name:str, project:str, host:str=DEFAULT_WANDB_HOST, alias:str='latest') -> List[str]:
    """
    List all models associated with a dataset in the model zoo

    Args:
        dataset_name: Name of the dataset
        project: Name of the project containing the dataset
        host: URL of the Weights & Biases host
        alias: Alias of the dataset artifact

    Returns:
        A list containing the names of all models linked to the dataset
    """
    art = get_artifact(dataset_name, project, host=host, alias=alias)
    runs = art.used_by()
    assert len(runs) > 0
    return [x.name for x in runs[0].logged_artifacts()]


<<<<<<< HEAD
def load_model(project, model_name, device='cpu', alias='latest', checkpoint_file='model.ckpt'):
=======
def load_model(project:str, model_name:str, host:str=DEFAULT_WANDB_HOST, alias:str='latest', checkpoint_file:str='model.ckpt') -> LightningModel:
    """
    Download and load a model from the model zoo
>>>>>>> b7336fa1

    Args:
        project: Name of the project containing the model
        model_name: Name of the model
        host: URL of the Weights & Biases host
        alias: Alias of the model artifact
        checkpoint_file: Name of the checkpoint file contained in the model artifact

    Returns:
        A LightningModel object
    """
    art = get_artifact(model_name, project, host=host, alias=alias)

    with TemporaryDirectory() as d:
        art.download(d)
        model = LightningModel.load_from_checkpoint(Path(d) / checkpoint_file, map_location=device)

    return model<|MERGE_RESOLUTION|>--- conflicted
+++ resolved
@@ -2,7 +2,7 @@
 import importlib_resources
 from tempfile import TemporaryDirectory
 from pathlib import Path
-from typing import Optional, List, Dict, Any
+from typing import Optional, List, Dict, Any, Union
 
 import wandb
 from grelu.lightning import LightningModel
@@ -227,17 +227,16 @@
     return [x.name for x in runs[0].logged_artifacts()]
 
 
-<<<<<<< HEAD
-def load_model(project, model_name, device='cpu', alias='latest', checkpoint_file='model.ckpt'):
-=======
-def load_model(project:str, model_name:str, host:str=DEFAULT_WANDB_HOST, alias:str='latest', checkpoint_file:str='model.ckpt') -> LightningModel:
+def load_model(
+  project:str, model_name:str, device:Union[str, int]='cpu', host:str=DEFAULT_WANDB_HOST, alias:str='latest', checkpoint_file:str='model.ckpt'
+) -> LightningModel:
     """
     Download and load a model from the model zoo
->>>>>>> b7336fa1
 
     Args:
         project: Name of the project containing the model
         model_name: Name of the model
+        device: Device index on which to load the model.
         host: URL of the Weights & Biases host
         alias: Alias of the model artifact
         checkpoint_file: Name of the checkpoint file contained in the model artifact
