--- conflicted
+++ resolved
@@ -216,19 +216,14 @@
         seed: Random seed
         prediction_transform: A module to transform the model output
         augment_aggfunc: Function to aggregate the predictions across shuffles.
-<<<<<<< HEAD
-        compare_func: Function to compare the predictions after shuffling tiles
-            to those before shuffling.
+        compare_func: Function to compare the predictions with and without the variable
+            pattern. Options are "divide" or "subtract". If not provided, the predictions
+            without shuffling will be returned separately.
 
     Returns:
         before_preds: Model predictions on the original sequences. 
         after_preds: Model predictions on the sequences with shuffled tiles.
-        tiles: Dataframe containing the coordinates of the tiles that were shuffled.
-=======
-        compare_func: Function to compare the predictions with and without the variable
-            pattern. Options are "divide" or "subtract". If not provided, the predictions
-            without shuffling will be returned separately.
->>>>>>> 60e254ba
+        tiles: Dataframe containing the coordinates of the tiles that were shuffled.        
     """
     from grelu.data.dataset import SeqDataset, TilingShuffleDataset
 
@@ -264,8 +259,7 @@
         num_workers=num_workers,
         batch_size=batch_size,
         augment_aggfunc=augment_aggfunc,
-<<<<<<< HEAD
-    )
+        )
 
     model.reset_transform()
 
@@ -273,22 +267,4 @@
     if compare_func is not None:
         return get_compare_func(compare_func)(after_preds, before_preds), ds.tiles
     else:   
-        return before_preds, after_preds, ds.tiles
-=======
-        compare_func=None,
-        squeeze=False,
-    )
-
-    model.reset_transform()
-    if compare_func is None:
-        return before_preds, after_preds, ds.tiles
-    else:
-        preds = get_compare_func(compare_func)(after_preds, before_preds)
-        preds = preds.squeeze()
-        if preds.ndim == 1:
-            tiles = ds.tiles
-            tiles["effect"] = preds
-            return tiles
-        else:
-            return preds, ds.tiles
->>>>>>> 60e254ba
+        return before_preds, after_preds, ds.tiles