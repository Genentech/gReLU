--- conflicted
+++ resolved
@@ -64,22 +64,12 @@
     Args:
         model_params: Dictionary of parameters specifying model architecture
         train_params: Dictionary specifying training parameters
-<<<<<<< HEAD
-=======
-        data_params: Dictionary specifying parameters of the training data.
-            This is empty by default and will be filled at the time of
-            training.
->>>>>>> 655569e3
     """
 
     def __init__(
         self,
         model_params: dict,
         train_params: dict = {},
-<<<<<<< HEAD
-=======
-        data_params: dict = {},
->>>>>>> 655569e3
     ) -> None:
         super().__init__()
 
@@ -95,12 +85,8 @@
         # Save params
         self.model_params = model_params
         self.train_params = train_params
-<<<<<<< HEAD
         self.data_params = dict()
         self.performance = dict()
-=======
-        self.data_params = data_params
->>>>>>> 655569e3
 
         # Build model
         self.build_model()
