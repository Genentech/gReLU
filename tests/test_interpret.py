--- conflicted
+++ resolved
@@ -162,7 +162,6 @@
     assert out.strand.tolist() == ["+", "-", "+", "-"]
     assert out.matched_seq.tolist() == ["CACGTG", "CACGTG", "TGCGTG", "CACGCA"]
 
-<<<<<<< HEAD
     # Reverse complement with attributions
     attrs = get_attributions(model, seqs, method="inputxgradient")
     out = scan_sequences(seqs, motifs=meme_file, rc=True, pthresh=1e-3, attrs=attrs)
@@ -170,7 +169,6 @@
     assert np.allclose(
         out.motif_attr_score, [0.003704, 0.0, -0.035494, 0.0], rtol=0.001
     )
-=======
 
 def test_run_tomtom():
 
@@ -239,5 +237,4 @@
     assert np.allclose(df.Overlap, [6.0, 6.0, 6.0, 6.0])
     assert df.Query_consensus.tolist() == ["CACGTG", "CACGTG", "TGCGTG", "TGCGTG"]
     assert df.Target_consensus.tolist() == ["CACGTG", "TGCGTG", "CACGTG", "TGCGTG"]
-    assert df.Orientation.tolist() == ["+", "+", "+", "+"]
->>>>>>> e2ae40dc
+    assert df.Orientation.tolist() == ["+", "+", "+", "+"]